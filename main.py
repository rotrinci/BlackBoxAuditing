--- conflicted
+++ resolved
@@ -1,21 +1,5 @@
 # NOTE: These settings and imports should be the only things that change
 #       across experiments on different datasets and ML model types.
-<<<<<<< HEAD
-import experiments.arrests as experiment
-from model_factories.RecidivismTensorFlowModelFactory import ModelFactory
-from measurements import accuracy
-"""
-response_header = "Outcome"
-graph_measurers = [accuracy]
-rank_measurer = accuracy
-features_to_ignore = []
-"""
-response_header = "Classgeneral_violence"
-graph_measurers = [accuracy]
-rank_measurer = accuracy
-features_to_ignore = ["Classarrests","Classdrug","Classsexual_violence","Classfatal_violence","Classproperty"]
-
-=======
 import experiments.adult as experiment
 from model_factories.SVM_ModelFactory import ModelFactory
 from measurements import accuracy
@@ -23,7 +7,6 @@
 graph_measurers = [accuracy]
 rank_measurer = accuracy
 features_to_ignore = []
->>>>>>> bb19ca8b
 verbose = True # Set to `True` to allow for more detailed status updates.
 
 # # # # # # # # # # # # # # # # # # # # # # # # # # # # # # # # # # # # # #
