import networkx as nx
from networkx.algorithms.flow import (preflow_push, edmonds_karp, shortest_augmenting_path)
from collections import defaultdict
import random

class CategoricalFeature:
  def __init__(self, data, name="no_name"):
    self.data = data
    self.name = name
    d1=defaultdict(int) #bin_data
    d2=defaultdict(int) #bin_index_dict
    d3=defaultdict(list) #bin_fulldata
    d4=defaultdict(int) #bin_index_dict_reverse
    d5=defaultdict(int) #category_count

    n = len(self.data)
    count = 0
    for i in range(0,n):
      obs = self.data[i]
      if obs in d2: pass  # if obs (i.e. category) is alreay a KEY in bin_index_data then don't do anything
      else:
        d2[obs] = count #bin_index_dict inits the KEY: category, with VALUE: count
        d4[count] = obs #bin_index_dict_reverse does the opposite
        count += 1
      bin_idx = d2[obs]
      d1[bin_idx] += 1 #add 1 to the obs category idex in bin_data
      d5[obs] += 1 #add 1 to the obs category NAME in category_count
      d3[bin_idx].append(i) #add obs to the list of obs with that category in bin_fulldata

    self.bin_data = d1
    self.category_count = d5
    self.num_bins = len(list(d1.items()))
    self.bin_fulldata = d3
    self.bin_index_dict = d2
    self.bin_index_dict_reverse = d4


  def create_graph(self, count_generator): #creates graph given a CategoricalFeature object
    DG=nx.DiGraph() #using networkx package
    bin_list = list(self.bin_data.items())
    bin_index_dict_reverse = self.bin_index_dict_reverse
    k = self.num_bins
<<<<<<< HEAD
    num_edges = 2*k + 1 + k*k + k # the number of edges that will be added to the graph
=======
    total_items = 0
    for i, amt in bin_list:
        total_items += amt
>>>>>>> bb92f890
    DG.add_node('s')
    DG.add_node('t')
    for i in range(0, k): #lefthand side nodes have capacity = number of observations in category i
      DG.add_node(i)
      DG.add_edge('s', i, capacity=bin_list[i][1], weight=0)
    for i in range(k, 2*k): #righthand side nodes have capacity = DESIRED number of observations in category i
      DG.add_node(i)
      cat = bin_index_dict_reverse[i-k]
      desired_count = count_generator(cat)
      DG.add_edge(i, 't', capacity=desired_count, weight=0)
    #Add special node to hold overflow
    DG.add_node(2*k)
<<<<<<< HEAD
    DG.add_edge(2*k, 't', capacity=num_edges, weight=0)
    for i in range(0, k):
      for j in range(k,2*k): #for each edge from a lefthand side node to a righhand side node:
        if (i+k)==j:  #IF they represent the same category, the edge weight is 0
            DG.add_edge(i, j, capacity=num_edges, weight=0)
        else: #IF they represent different categories, the edge weight is 1
          DG.add_edge(i, j, capacity=num_edges, weight=1)
      #THIS IS THE OVERFLOW NODE!!
      DG.add_edge(i, 2*k, capacity=num_edges, weight=2)
=======
    DG.add_edge(2*k, 't', capacity=total_items, weight=0)
    for i in range(0, k):
      for j in range(k,2*k): #for each edge from a lefthand side node to a righhand side node:
        if (i+k)==j:  #IF they represent the same category, the edge weight is 0
            DG.add_edge(i, j, weight=0)
        else: #IF they represent different categories, the edge weight is 1
          DG.add_edge(i, j, weight=1)
      #THIS IS THE OVERFLOW NODE!!
      DG.add_edge(i, 2*k, weight=2)
>>>>>>> bb92f890
    return DG

  def repair(self, DG): #new_feature = repair_feature(feature, create_graph(feature))
    mincostFlow = nx.max_flow_min_cost(DG, 's', 't') #max_flow_min_cost returns Dictionary of dictionaries. Keyed by nodes such that mincostFlow[u][v] is the flow edge (u,v)
    bin_dict = self.bin_fulldata
    index_dict = self.bin_index_dict_reverse
    size_data = len(self.data)
    repair_bin_dict = {}
    repair_data = [0]*size_data #initialize repaired data to be 0. If there are zero's after we fill it in the those observations belong in the overflow, "no category"
    k = self.num_bins
    overflow = 0
    for i in range(0,k): #for each lefthand side node i
      overflow += mincostFlow[i][2*k]
      for j in range(k, 2*k): #for each righthand side node j
        edgeflow = mincostFlow[i][j] #get the int (edgeflow) representing the amount of observations going from node i to j
        group = random.sample(bin_dict[i], int(edgeflow)) #randomly sample x (edgeflow) unique elements from the list of observations in that category.
        q=j-k #q is the category index for a righhand side node
        for elem in group: #for each element in the randomly selected group list
          bin_dict[i].remove(elem) #remove the element from the list of observation in that category
          repair_data[elem] = index_dict[q] #Mutate repair data at the index of the observation (elem) with its new category (it was 0) which is the category index for the righthand side node it flows to
        if q in repair_bin_dict: #if the category index is already keyed
          repair_bin_dict[q].extend(group) #extend the list of observations with a new list of observations in that category
        else:
          repair_bin_dict[q] = group #otherwise key that category index and set it's value as the group list in that category
    new_feature = CategoricalFeature(repair_data) #initialize our new_feature (repaired feature)
    new_feature.bin_fulldata = repair_bin_dict
    return new_feature, overflow


def test():
  random.seed(10)
  test_feature = CategoricalFeature(["A","B","C","D","D","D","C","B","A","C","B","A"])
  desired_count_dict = {"A": 1, "B": 2, "C": 2, "D": 3}
  desired_category_count = lambda category : desired_count_dict[category]
  DG = test_feature.create_graph(desired_category_count)
  new_feature, overflow = test_feature.repair(DG)
  edges = [(0, 8, {'weight': 2}), (0, 4, {'weight': 0}), (0, 5, {'weight': 1}), (0, 6, {'weight': 1}), (0, 7, {'weight': 1}), (1, 8, {'weight': 2}), (1, 4, {'weight': 1}), (1, 5, {'weight': 0}), (1, 6, {'weight': 1}), (1, 7, {'weight': 1}), (2, 8, {'weight': 2}), (2, 4, {'weight': 1}), (2, 5, {'weight': 1}), (2, 6, {'weight': 0}), (2, 7, {'weight': 1}), (3, 8, {'weight': 2}), (3, 4, {'weight': 1}), (3, 5, {'weight': 1}), (3, 6, {'weight': 1}), (3, 7, {'weight': 0}), (4, 't', {'capacity': 1, 'weight': 0}), (5, 't', {'capacity': 2, 'weight': 0}), (6, 't', {'capacity': 2, 'weight': 0}), (7, 't', {'capacity': 3, 'weight': 0}), (8, 't', {'weight': 0}), ('s', 0, {'capacity': 3, 'weight': 0}), ('s', 1, {'capacity': 3, 'weight': 0}), ('s', 2, {'capacity': 3, 'weight': 0}), ('s', 3, {'capacity': 3, 'weight': 0})]
  
  new_data = [0, 'B', 'C', 'D', 'D', 'D', 'C', 'B', 0, 0, 0, 'A'] 
  print("CategoricalFeature has correct number of categories?", 4 == test_feature.num_bins)
  print("Directed Graph has correct edges and edge weights?", equal_ignore_order(DG.edges(data=True), edges))
  print("mincostFlow has correct overflow?", overflow == 4)
  print("mincostFlow has correct output data?", new_feature.data == new_data)

def equal_ignore_order(a, b):
  """
  Used to check whether the two edge lists have the same edges 
  when elements are neither hashable nor sortable.
  """
  unmatched = list(b)
  for element in a:
    try:
      unmatched.remove(element)
    except ValueError:
      return False
  return not unmatched


if __name__=="__main__": test()<|MERGE_RESOLUTION|>--- conflicted
+++ resolved
@@ -40,13 +40,9 @@
     bin_list = list(self.bin_data.items())
     bin_index_dict_reverse = self.bin_index_dict_reverse
     k = self.num_bins
-<<<<<<< HEAD
-    num_edges = 2*k + 1 + k*k + k # the number of edges that will be added to the graph
-=======
     total_items = 0
     for i, amt in bin_list:
         total_items += amt
->>>>>>> bb92f890
     DG.add_node('s')
     DG.add_node('t')
     for i in range(0, k): #lefthand side nodes have capacity = number of observations in category i
@@ -59,17 +55,6 @@
       DG.add_edge(i, 't', capacity=desired_count, weight=0)
     #Add special node to hold overflow
     DG.add_node(2*k)
-<<<<<<< HEAD
-    DG.add_edge(2*k, 't', capacity=num_edges, weight=0)
-    for i in range(0, k):
-      for j in range(k,2*k): #for each edge from a lefthand side node to a righhand side node:
-        if (i+k)==j:  #IF they represent the same category, the edge weight is 0
-            DG.add_edge(i, j, capacity=num_edges, weight=0)
-        else: #IF they represent different categories, the edge weight is 1
-          DG.add_edge(i, j, capacity=num_edges, weight=1)
-      #THIS IS THE OVERFLOW NODE!!
-      DG.add_edge(i, 2*k, capacity=num_edges, weight=2)
-=======
     DG.add_edge(2*k, 't', capacity=total_items, weight=0)
     for i in range(0, k):
       for j in range(k,2*k): #for each edge from a lefthand side node to a righhand side node:
@@ -79,7 +64,6 @@
           DG.add_edge(i, j, weight=1)
       #THIS IS THE OVERFLOW NODE!!
       DG.add_edge(i, 2*k, weight=2)
->>>>>>> bb92f890
     return DG
 
   def repair(self, DG): #new_feature = repair_feature(feature, create_graph(feature))
