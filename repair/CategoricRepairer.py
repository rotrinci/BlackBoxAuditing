--- conflicted
+++ resolved
@@ -47,9 +47,10 @@
         repair_types[col_id] = str
 
     """
-    Create unique value structures: When performing repairs, we choose median values. If repair is partial, then values will be modified to some intermediate value between the original and the median value. However, the partially repaired value will only be chosen out of values that exist in the data set.  This prevents choosing values that might not make any sense in the data's context.  To do this, for each column, we need to sort all unique values and create two data structures: a list of values, and a dict mapping values to their positions in that list. Example: There are unique_col_vals[col] = [1, 2, 5, 7, 10, 14, 20] in the column. A value 2 must be repaired to 14, but the user requests that data only be repaired by 50%. We do this by finding the value at the right index:
-       index_lookup[col][2] = 1; index_lookup[col][14] = 5; this tells us that
-       unique_col_vals[col][3] = 7 is 50% of the way from 2 to 14.
+     Create unique value structures: When performing repairs, we choose median values. If repair is partial, then values will be modified to some intermediate value between the original and the median value. However, the partially repaired value will only be chosen out of values that exist in the data set.  This prevents choosing values that might not make any sense in the data's context.  To do this, for each column, we need to sort all unique values and create two data structures: a list of values, and a dict mapping values to their positions in that list. Example: There are unique_col_vals[col] = [1, 2, 5, 7, 10, 14, 20] in the column. A value 2 must be repaired to 14, but the user requests that data only be repaired by 50%. We do this by finding the value at the right index:
+       index_lookup[col][2] = 1
+       index_lookup[col][14] = 5
+       this tells us that unique_col_vals[col][3] = 7 is 50% of the way from 2 to 14.
     """
     unique_col_vals = {}
     index_lookup = {}
@@ -62,9 +63,7 @@
       index_lookup[col_id] = {col_values[i]: i for i in range(len(col_values))}
 
     """
-    Make a list of unique values per each stratified column.  Then make a list of combinations of stratified groups. Example: race and gender cols are stratified:
-        [(white, female), (white, male), (black, female), (black, male)]
-    The combinations are tuples because they can be hashed and used as dictionary keys.  From these, find the sizes of these groups.
+     Make a list of unique values per each stratified column.  Then make a list of combinations of stratified groups. Example: race and gender cols are stratified: [(white, female), (white, male), (black, female), (black, male)] The combinations are tuples because they can be hashed and used as dictionary keys.  From these, find the sizes of these groups.
     """
     unique_stratify_values = [unique_col_vals[i] for i in safe_stratify_cols]
     all_stratified_groups = list(product(*unique_stratify_values))
@@ -80,12 +79,9 @@
     # Don't consider groups not present in data (size 0)
     all_stratified_groups = filter(lambda x: sizes[x], all_stratified_groups)
 
-    # Separate data by stratified group to perform repair on each Y column's values given that their
-    # corresponding protected attribute is a particular stratified group. We need to keep track of each Y column's
-    # values corresponding to each particular stratified group, as well as each value's index, so that when we
-    # repair the data, we can modify the correct value in the original data. Example: Supposing there is a
-    # Y column, "Score1", in which the 3rd and 5th scores, 70 and 90 respectively, belonged to black women,
-    # the data structure would look like: {("Black", "Woman"): {Score1: [(70,2),(90,4)]}}
+    """
+     Separate data by stratified group to perform repair on each Y column's values given that their corresponding protected attribute is a particular stratified group. We need to keep track of each Y column's values corresponding to each particular stratified group, as well as each value's index, so that when we repair the data, we can modify the correct value in the original data. Example: Supposing there is a Y column, "Score1", in which the 3rd and 5th scores, 70 and 90 respectively, belonged to black women, the data structure would look like: {("Black", "Woman"): {Score1: [(70,2),(90,4)]}}
+    """
     stratified_group_data = {group: {} for group in all_stratified_groups}
     for group in all_stratified_groups:
       for col_id, col_dict in data_dict.items():
@@ -103,12 +99,12 @@
     categories_count_norm = {}
 
     # Find the combination with the fewest data points. This will determine what the quantiles are.
-    num_quantiles = min(filter(lambda x: x, sizes.values())) # Remove 0s
+    num_quantiles = min(filter(lambda x: x, sizes.values())) # Remove any 0s
     quantile_unit = 1.0/num_quantiles
 
     # Repair Data and retrieve the results
     for col_id in filter(lambda x: col_type_dict[x] == "Y", col_ids):
-      # Which bucket value we're repairing
+      # which bucket value we're repairing
       group_offsets = {group: 0 for group in all_stratified_groups}
       col = data_dict[col_id]
 
@@ -150,57 +146,36 @@
 
               # Update data to repaired valued
               data_dict[col_id][index] = repaired_value
+
+
       #Categorical Repair is done below
       elif repair_types[col_id] in {str}:
         feature = CategoricalFeature(col)
         categories_count_norm[col_id] = {}
         bin_index_dict = feature.bin_index_dict
-<<<<<<< HEAD
-        categories[col_id] = bin_index_dict.keys()
-=======
         categories[col_id] = []
         # Initialize categories dictionary with a list of categories
         for key,value in bin_index_dict.items():
            categories[col_id].append(key)
->>>>>>> 0fc04610
 
         group_size[col_id] = {}
         features[col_id] = {}
         for group in all_stratified_groups:
-<<<<<<< HEAD
+          #tuple_values is a list e.g. [('A',0),('A',1),('B',2),('B',3),('B',4)], where the second element in the tuple is the index of the observation
           tuple_values = stratified_group_data[group][col_id]
           values=[value for _, value in tuple_values]
-=======
-          #tuple_values is a list e.g. [('A',0),('A',1),('B',2),('B',3),('B',4)], where the second element in the tuple is the index of the observation
-          tuple_values = stratified_group_data[group][col_id]
-          values=[]
-          for tuple_value in tuple_values:
-            values.append(tuple_value[0])
-          # send values to CategoricalFeature object, which bins the data into categories 
->>>>>>> 0fc04610
+          # send values to CategoricalFeature object, which bins the data into categories
           feature = CategoricalFeature(values)
           group_size[col_id][group] = len(feature.data)
           features[col_id][group] = feature
-	# Count the observations in each category. e.g. categories_count[1] = {'A':[1,2,3], 'B':[3,1,4]}, for column 1, category 'A' has 1 observation from group 'x', 2 from 'y', ect. 
+	# Count the observations in each category. e.g. categories_count[1] = {'A':[1,2,3], 'B':[3,1,4]}, for column 1, category 'A' has 1 observation from group 'x', 2 from 'y', ect.
         categories_count[col_id]={category: [] for category in categories[col_id]}
         for group in all_stratified_groups:
           category_count = features[col_id][group].category_count
           for category in categories[col_id]:
-<<<<<<< HEAD
             count = category_count[category] if category in category_count else 0
             categories_count[col_id][category].append(count)
-
-        for key,value in bin_index_dict.items():
-           categories[col_id].append(key)
-
-=======
-            if category in category_count:
-              count=category_count[category]
-              categories_count[col_id][category].append(count)
-            else:
-              categories_count[col_id][category].append(0)
-	# Find the normalized count for each category, where normalized count is count divided by the number of people in that group 
->>>>>>> 0fc04610
+	# Find the normalized count for each category, where normalized count is count divided by the number of people in that group
         for category in categories[col_id]:
           categories_count_norm[col_id][category]=[0]*len(categories_count[col_id][category])
           for i in range(len(categories_count[col_id][category])):
@@ -214,8 +189,7 @@
         # Find the desired category count for each group, by using the repair_level (lambda). Desired category count is the desired distribution multiplied by the total number of observations in the group
         desired_categories_count[col_id]={}
         desired_categories_dist[col_id]={}
-        for i in range(len(all_stratified_groups)):
-          group = all_stratified_groups[i]
+        for i, group in enumerate(all_stratified_groups):
           desired_categories_count[col_id][group] = {}
           desired_categories_dist[col_id][group] = {}
           for category in categories[col_id]:
@@ -227,7 +201,7 @@
             estimate = math.floor(temp*(1.0*size))
             desired_categories_count[col_id][group][category] = estimate
             desired_categories_dist[col_id][group][category] = temp
-        
+
         # Run Max-flow to distribute as many observations to categories as possible. Overflow are those observations that are left over
         total_overflow=0
         total_overflows={}
@@ -242,25 +216,17 @@
           total_overflows[group] = overflow
           # Update our original values with the values from max-flow, Note: still missing overflowed observations
           features[col_id][group] = new_feature
-        
+
         # Assign overflow observations to categories based on the group's desired distribution
         assigned_overflow = {}
-<<<<<<< HEAD
-        distribution = {}
-        for i, group in enumerate(all_stratified_groups):
-          distribution[group] = {}
-          for j, category in enumerate(categories[col_id]):
-            distribution[group][j] = categories_count_norm[col_id][category][i]
-=======
-        distribution = deepcopy(desired_categories_dist) #distribution is desired_categories_dist but with the category proportions represented in a list (divide by total, which should be 1 when repair_level is 1, but otherwise will vary slightly) 
+        distribution = deepcopy(desired_categories_dist) #distribution is desired_categories_dist but with the category proportions represented in a list (divide by total, which should be 1 when repair_level is 1, but otherwise will vary slightly)
         for group in all_stratified_groups:
           dist=[]
           for category in categories[col_id]:
             dist.append(desired_categories_dist[col_id][group][category])
-          for i in range(len(dist)):
-            dist[i] = dist[i]/float(sum(dist))
+          for i, elem in enumerate(dist):
+            dist[i] = elem/float(sum(dist))
           distribution[col_id][group] = dist
->>>>>>> 0fc04610
         for group in all_stratified_groups:
           assigned_overflow[group] = {}
           for i in range(int(total_overflows[group])):
@@ -268,7 +234,7 @@
             number = random.uniform(0, 1)
             cat_index = 0
             tally = 0
-            for j, value in enumerate(dist):
+            for j in range(len(dist)):
               value=dist[j]
               if number < (tally+value):
                 cat_index = j
@@ -288,7 +254,7 @@
             repaired_value = (features[col_id][group].data)[i]
             data_dict[col_id][index] = repaired_value
 
-    # Replace stratified groups with their mode value, to remove it's information 
+    # Replace stratified groups with their mode value, to remove it's information
     repaired_data = []
     mode = get_mode([row[self.feature_to_repair] for row in data_to_repair])
     for i, orig_row in enumerate(data_to_repair):
@@ -311,16 +277,13 @@
 
 def test():
   test_minimal()
-  test_ricci()
   test_categorical()
-<<<<<<< HEAD
   test_repeated_values()
+  test_arrests()
 
 def test_repeated_values():
-  print False #TODO: Add this test (which is why Ricci broke).
-=======
-  test_arrests()
->>>>>>> 0fc04610
+  #TODO: Add this test (which is why Ricci broke originally)
+  print "NEED TO ADD TEST FOR REPEATED VALUES IN CATEGORICAL REPAIR!", False
 
 def test_minimal():
   class_1 = [[float(i),"A"] for i in xrange(0, 100)]
@@ -336,109 +299,54 @@
   print "Minimal Dataset -- mode is true mode?", mode=="A"
   print "Minimal Dataset -- mode value as feature_to_repair?", all(row[feature_to_repair] == mode for row in repaired_data)
 
-def test_ricci():
+def test_categorical():
+  feature_to_repair = 0
+
+  all_data = [
+  ["x","A"], ["x","A"], ["x","B"], ["x","B"], ["x","B"], ["y","A"],
+  ["y","A"], ["y","A"], ["y","B"], ["z","A"], ["z","A"], ["z","A"],
+  ["z","A"], ["z","A"], ["z","B"]]
+  #feature_to_repair is really feature to repair ON
+  repair_level=1
+  random.seed(10)
+  repairer = Repairer(all_data, feature_to_repair, repair_level)
+  repaired_data=repairer.repair(all_data)
+  correct_repaired_data = [
+  ["z","A"], ["z","A"], ["z","B"], ["z","A"], ["z","A"], ["z","A"],
+  ["z","A"], ["z","A"], ["z","B"], ["z","A"], ["z","A"], ["z","A"],
+  ["z","A"], ["z","B"], ["z","B"]]
+  print "categorical fully repaired_data altered?", repaired_data != all_data
+  print  "categorical fully repaired_data correct?", repaired_data == correct_repaired_data
+
+  repair_level=0.1
+  random.seed(10)
+  repairer = Repairer(all_data, feature_to_repair, repair_level)
+  part_repaired_data=repairer.repair(all_data)
+  correct_part_repaired_data = [
+  ["z","A"], ["z","A"], ["z","B"], ["z","B"], ["z","A"], ["z","A"],
+  ["z","A"], ["z","A"], ["z","B"], ["z","A"], ["z","A"], ["z","A"],
+  ["z","A"], ["z","B"], ["z","B"]]
+  print "categorical partially repaired_data altered?", part_repaired_data != all_data
+  print  "categorical partially repaired_data correct?", part_repaired_data == correct_part_repaired_data
+
+
+def test_arrests(): #TODO: This should become an experiment.arrests.load_data file.
   import csv
-  filepath = "../test_data/RicciDataMod.csv"
-  ignored_features = [0, 5] # Identifier columns and response columns.
-  feature_to_repair = 3
-  repair_level = 0.5
+  filepath = "test_data/arrests_full_categorical.csv"
+  feature_to_repair = 0
+  repair_level = 1
 
   data = []
   with open(filepath) as f:
     for row in csv.reader(f):
       data.append(row)
-
   data.pop(0)
 
-  repairer = Repairer(data, feature_to_repair, repair_level, features_to_ignore=ignored_features)
+  repairer = Repairer(data, feature_to_repair, repair_level)
   repaired_data = repairer.repair(data)
 
   print "no rows lost:", len(repaired_data) == len(data)
-  print "features repaired for level=1.0:", repaired_data != data
-
-def test_categorical():
-  all_data = [
-  ["x","A"],
-  ["x","A"],
-  ["x","B"],
-  ["x","B"],
-  ["x","B"],
-  ["y","A"],
-  ["y","A"],
-  ["y","A"],
-  ["y","B"],
-  ["z","A"],
-  ["z","A"],
-  ["z","A"],
-  ["z","A"],
-  ["z","A"],
-  ["z","B"]]
-  #feature_to_repair is really feature to repair ON
-  feature_to_repair = 0
-  repair_level=1
-  random.seed(10)
-  data_copy=deepcopy(all_data)
-  repairer = Repairer(data_copy, feature_to_repair, repair_level)
-  repaired_data=repairer.repair(data_copy)
-  correct_repaired_data = [
-  ["z","A"],
-  ["z","A"],
-  ["z","B"],
-  ["z","A"],
-  ["z","A"],
-  ["z","A"],
-  ["z","A"],
-  ["z","A"],
-  ["z","B"],
-  ["z","A"],
-  ["z","A"],
-  ["z","A"],
-  ["z","A"],
-  ["z","B"],
-  ["z","B"]]
-  print "categorical fully repaired_data altered?", repaired_data != all_data
-  print  "categorical fully repaired_data correct?", repaired_data == correct_repaired_data
-  repair_level=.1
-  random.seed(10)
-  repairer = Repairer(data_copy, feature_to_repair, repair_level)
-  part_repaired_data=repairer.repair(data_copy) 
-  correct_part_repaired_data = [
-  ["z","A"],
-  ["z","A"],
-  ["z","B"],
-  ["z","B"],
-  ["z","A"],
-  ["z","A"],
-  ["z","A"],
-  ["z","A"],
-  ["z","B"],
-  ["z","A"],
-  ["z","A"],
-  ["z","A"],
-  ["z","A"],
-  ["z","B"],
-  ["z","B"]]
-  print "categorical partially repaired_data altered?", part_repaired_data != all_data
-  print  "categorical partially repaired_data correct?", part_repaired_data == correct_part_repaired_data
-def test_arrests():
-  import csv
-  filepath = "../test_data/arrests_full_categorical.csv"
-  ignored_features = [] # Identifier columns and response columns.
-  feature_to_repair = 0
-  repair_level = 1
-
-  data = []
-  with open(filepath) as f:
-    for row in csv.reader(f):
-      data.append(row)
-
-  data.pop(0)
-
-  repairer = Repairer(data, feature_to_repair, repair_level, features_to_ignore=ignored_features)
-  repaired_data = repairer.repair(data)
-
-  print "no rows lost:", len(repaired_data) == len(data)
-  print "features repaired for repair level ", str(repair_level),":", repaired_data != data
+  print "features repaired for repair level '{}': {}".format(repair_level, repaired_data != data)
 
 if __name__== "__main__":
   test()