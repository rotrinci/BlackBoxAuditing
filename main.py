--- conflicted
+++ resolved
@@ -1,12 +1,7 @@
 # NOTE: These settings and imports should be the only things that change
 #       across experiments on different datasets and ML model types.
-<<<<<<< HEAD
-import experiments.arrests as experiment
-from model_factories.RecidivismTensorFlowModelFactory import ModelFactory
-=======
 import experiments.sample as experiment
 from model_factories.TensorFlowModelFactory import ModelFactory
->>>>>>> 385a774a
 from measurements import accuracy, complement_BER
 response_header = "Class"
 graph_measurers = [accuracy, complement_BER]
